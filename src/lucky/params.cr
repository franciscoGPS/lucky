--- conflicted
+++ resolved
@@ -276,16 +276,11 @@
   # is found a `Lucky::MissingParamError` will be raised:
   #
   # ```
-  # params.nested_array("tags")    # {"tags" => ["Lucky", "Crystal"]}
-  # params.nested_array("missing") # Missing parameter: missing
-  # ```
-<<<<<<< HEAD
-  def nested_array(nested_key : String | Symbol) : Hash(String, Array(String))
-    nested_params = nested_array?(nested_key)
-=======
+  # params.nested_arrays("tags")    # {"tags" => ["Lucky", "Crystal"]}
+  # params.nested_arrays("missing") # Missing parameter: missing
+  # ```
   def nested_arrays(nested_key : String | Symbol) : Hash(String, Array(String))
     nested_params = nested_arrays?(nested_key)
->>>>>>> e00e1432
     if nested_params.keys.empty?
       raise Lucky::MissingNestedParamError.new nested_key
     else
@@ -293,13 +288,6 @@
     end
   end
 
-<<<<<<< HEAD
-  def nested_array?(nested_key : String | Symbol) : Hash(String, Array(String))
-    if json?
-      nested_array_json_params(nested_key.to_s).merge(nested_array_query_params(nested_key.to_s))
-    else
-      nested_array_form_params(nested_key.to_s).merge(nested_array_query_params(nested_key.to_s))
-=======
   def nested_arrays?(nested_key : String | Symbol) : Hash(String, Array(String))
     if json?
       nested_array_json_params(nested_key.to_s).merge(nested_array_query_params(nested_key.to_s)) do |_k, v1, v2|
@@ -309,7 +297,6 @@
       nested_array_form_params(nested_key.to_s).merge(nested_array_query_params(nested_key.to_s)) do |_k, v1, v2|
         v1 + v2
       end
->>>>>>> e00e1432
     end
   end
 
